<?xml version="1.0" encoding="utf-8"?>
<!--

  This file is used by automation to update Versions.props and may be used for other purposes, such as
  static analysis to determine the repo dependency graph.  It should only be modified manually when adding
  or removing dependencies. Updating versions should be done using the `darc` command line tool.

  See https://github.com/dotnet/arcade/blob/master/Documentation/Darc.md for instructions on using darc.
-->
<Dependencies>
  <ProductDependencies>
<<<<<<< HEAD
    <Dependency Name="dotnet-ef" Version="5.0.3">
      <Uri>https://dev.azure.com/dnceng/internal/_git/dotnet-efcore</Uri>
      <Sha>efc2924e6e36db17611c7da480d5bc97a4514cb8</Sha>
    </Dependency>
    <Dependency Name="Microsoft.EntityFrameworkCore.InMemory" Version="5.0.3">
      <Uri>https://dev.azure.com/dnceng/internal/_git/dotnet-efcore</Uri>
      <Sha>efc2924e6e36db17611c7da480d5bc97a4514cb8</Sha>
    </Dependency>
    <Dependency Name="Microsoft.EntityFrameworkCore.Relational" Version="5.0.3">
      <Uri>https://dev.azure.com/dnceng/internal/_git/dotnet-efcore</Uri>
      <Sha>efc2924e6e36db17611c7da480d5bc97a4514cb8</Sha>
    </Dependency>
    <Dependency Name="Microsoft.EntityFrameworkCore.Sqlite" Version="5.0.3">
      <Uri>https://dev.azure.com/dnceng/internal/_git/dotnet-efcore</Uri>
      <Sha>efc2924e6e36db17611c7da480d5bc97a4514cb8</Sha>
    </Dependency>
    <Dependency Name="Microsoft.EntityFrameworkCore.SqlServer" Version="5.0.3">
      <Uri>https://dev.azure.com/dnceng/internal/_git/dotnet-efcore</Uri>
      <Sha>efc2924e6e36db17611c7da480d5bc97a4514cb8</Sha>
    </Dependency>
    <Dependency Name="Microsoft.EntityFrameworkCore.Tools" Version="5.0.3">
      <Uri>https://dev.azure.com/dnceng/internal/_git/dotnet-efcore</Uri>
      <Sha>efc2924e6e36db17611c7da480d5bc97a4514cb8</Sha>
    </Dependency>
    <Dependency Name="Microsoft.EntityFrameworkCore" Version="5.0.3">
      <Uri>https://dev.azure.com/dnceng/internal/_git/dotnet-efcore</Uri>
      <Sha>efc2924e6e36db17611c7da480d5bc97a4514cb8</Sha>
    </Dependency>
    <Dependency Name="Microsoft.EntityFrameworkCore.Design" Version="5.0.3">
      <Uri>https://dev.azure.com/dnceng/internal/_git/dotnet-efcore</Uri>
      <Sha>efc2924e6e36db17611c7da480d5bc97a4514cb8</Sha>
=======
    <Dependency Name="dotnet-ef" Version="6.0.0-preview.2.21109.1">
      <Uri>https://github.com/dotnet/efcore</Uri>
      <Sha>bb28f69fe39be63a07508b8fff8d2e9252aeedb5</Sha>
    </Dependency>
    <Dependency Name="Microsoft.EntityFrameworkCore.InMemory" Version="6.0.0-preview.2.21109.1">
      <Uri>https://github.com/dotnet/efcore</Uri>
      <Sha>bb28f69fe39be63a07508b8fff8d2e9252aeedb5</Sha>
    </Dependency>
    <Dependency Name="Microsoft.EntityFrameworkCore.Relational" Version="6.0.0-preview.2.21109.1">
      <Uri>https://github.com/dotnet/efcore</Uri>
      <Sha>bb28f69fe39be63a07508b8fff8d2e9252aeedb5</Sha>
    </Dependency>
    <Dependency Name="Microsoft.EntityFrameworkCore.Sqlite" Version="6.0.0-preview.2.21109.1">
      <Uri>https://github.com/dotnet/efcore</Uri>
      <Sha>bb28f69fe39be63a07508b8fff8d2e9252aeedb5</Sha>
    </Dependency>
    <Dependency Name="Microsoft.EntityFrameworkCore.SqlServer" Version="6.0.0-preview.2.21109.1">
      <Uri>https://github.com/dotnet/efcore</Uri>
      <Sha>bb28f69fe39be63a07508b8fff8d2e9252aeedb5</Sha>
    </Dependency>
    <Dependency Name="Microsoft.EntityFrameworkCore.Tools" Version="6.0.0-preview.2.21109.1">
      <Uri>https://github.com/dotnet/efcore</Uri>
      <Sha>bb28f69fe39be63a07508b8fff8d2e9252aeedb5</Sha>
    </Dependency>
    <Dependency Name="Microsoft.EntityFrameworkCore" Version="6.0.0-preview.2.21109.1">
      <Uri>https://github.com/dotnet/efcore</Uri>
      <Sha>bb28f69fe39be63a07508b8fff8d2e9252aeedb5</Sha>
    </Dependency>
    <Dependency Name="Microsoft.EntityFrameworkCore.Design" Version="6.0.0-preview.2.21109.1">
      <Uri>https://github.com/dotnet/efcore</Uri>
      <Sha>bb28f69fe39be63a07508b8fff8d2e9252aeedb5</Sha>
>>>>>>> 6a03ec21
    </Dependency>
    <Dependency Name="Microsoft.Extensions.Caching.Abstractions" Version="6.0.0-preview.2.21109.3">
      <Uri>https://github.com/dotnet/runtime</Uri>
      <Sha>74428a322757638c366d0aa6cb60ce17968acfaa</Sha>
    </Dependency>
    <Dependency Name="Microsoft.Extensions.Caching.Memory" Version="6.0.0-preview.2.21109.3">
      <Uri>https://github.com/dotnet/runtime</Uri>
      <Sha>74428a322757638c366d0aa6cb60ce17968acfaa</Sha>
    </Dependency>
    <Dependency Name="Microsoft.Extensions.Configuration.Abstractions" Version="6.0.0-preview.2.21109.3">
      <Uri>https://github.com/dotnet/runtime</Uri>
      <Sha>74428a322757638c366d0aa6cb60ce17968acfaa</Sha>
    </Dependency>
    <Dependency Name="Microsoft.Extensions.Configuration.Binder" Version="6.0.0-preview.2.21109.3">
      <Uri>https://github.com/dotnet/runtime</Uri>
      <Sha>74428a322757638c366d0aa6cb60ce17968acfaa</Sha>
    </Dependency>
    <Dependency Name="Microsoft.Extensions.Configuration.CommandLine" Version="6.0.0-preview.2.21109.3">
      <Uri>https://github.com/dotnet/runtime</Uri>
      <Sha>74428a322757638c366d0aa6cb60ce17968acfaa</Sha>
    </Dependency>
    <Dependency Name="Microsoft.Extensions.Configuration.EnvironmentVariables" Version="6.0.0-preview.2.21109.3">
      <Uri>https://github.com/dotnet/runtime</Uri>
      <Sha>74428a322757638c366d0aa6cb60ce17968acfaa</Sha>
    </Dependency>
    <Dependency Name="Microsoft.Extensions.Configuration.FileExtensions" Version="6.0.0-preview.2.21109.3">
      <Uri>https://github.com/dotnet/runtime</Uri>
      <Sha>74428a322757638c366d0aa6cb60ce17968acfaa</Sha>
    </Dependency>
    <Dependency Name="Microsoft.Extensions.Configuration.Ini" Version="6.0.0-preview.2.21109.3">
      <Uri>https://github.com/dotnet/runtime</Uri>
      <Sha>74428a322757638c366d0aa6cb60ce17968acfaa</Sha>
    </Dependency>
    <Dependency Name="Microsoft.Extensions.Configuration.Json" Version="6.0.0-preview.2.21109.3">
      <Uri>https://github.com/dotnet/runtime</Uri>
      <Sha>74428a322757638c366d0aa6cb60ce17968acfaa</Sha>
    </Dependency>
    <Dependency Name="Microsoft.Extensions.Configuration.UserSecrets" Version="6.0.0-preview.2.21109.3">
      <Uri>https://github.com/dotnet/runtime</Uri>
      <Sha>74428a322757638c366d0aa6cb60ce17968acfaa</Sha>
    </Dependency>
    <Dependency Name="Microsoft.Extensions.Configuration.Xml" Version="6.0.0-preview.2.21109.3">
      <Uri>https://github.com/dotnet/runtime</Uri>
      <Sha>74428a322757638c366d0aa6cb60ce17968acfaa</Sha>
    </Dependency>
    <Dependency Name="Microsoft.Extensions.Configuration" Version="6.0.0-preview.2.21109.3">
      <Uri>https://github.com/dotnet/runtime</Uri>
      <Sha>74428a322757638c366d0aa6cb60ce17968acfaa</Sha>
    </Dependency>
    <Dependency Name="Microsoft.Extensions.DependencyInjection.Abstractions" Version="6.0.0-preview.2.21109.3">
      <Uri>https://github.com/dotnet/runtime</Uri>
      <Sha>74428a322757638c366d0aa6cb60ce17968acfaa</Sha>
    </Dependency>
    <Dependency Name="Microsoft.Extensions.DependencyInjection" Version="6.0.0-preview.2.21109.3">
      <Uri>https://github.com/dotnet/runtime</Uri>
      <Sha>74428a322757638c366d0aa6cb60ce17968acfaa</Sha>
    </Dependency>
    <Dependency Name="Microsoft.Extensions.FileProviders.Abstractions" Version="6.0.0-preview.2.21109.3">
      <Uri>https://github.com/dotnet/runtime</Uri>
      <Sha>74428a322757638c366d0aa6cb60ce17968acfaa</Sha>
    </Dependency>
    <Dependency Name="Microsoft.Extensions.FileProviders.Composite" Version="6.0.0-preview.2.21109.3">
      <Uri>https://github.com/dotnet/runtime</Uri>
      <Sha>74428a322757638c366d0aa6cb60ce17968acfaa</Sha>
    </Dependency>
    <Dependency Name="Microsoft.Extensions.FileProviders.Physical" Version="6.0.0-preview.2.21109.3">
      <Uri>https://github.com/dotnet/runtime</Uri>
      <Sha>74428a322757638c366d0aa6cb60ce17968acfaa</Sha>
    </Dependency>
    <Dependency Name="Microsoft.Extensions.FileSystemGlobbing" Version="6.0.0-preview.2.21109.3">
      <Uri>https://github.com/dotnet/runtime</Uri>
      <Sha>74428a322757638c366d0aa6cb60ce17968acfaa</Sha>
    </Dependency>
    <Dependency Name="Microsoft.Extensions.HostFactoryResolver.Sources" Version="6.0.0-preview.2.21109.3">
      <Uri>https://github.com/dotnet/runtime</Uri>
      <Sha>74428a322757638c366d0aa6cb60ce17968acfaa</Sha>
    </Dependency>
    <Dependency Name="Microsoft.Extensions.Hosting.Abstractions" Version="6.0.0-preview.2.21109.3">
      <Uri>https://github.com/dotnet/runtime</Uri>
      <Sha>74428a322757638c366d0aa6cb60ce17968acfaa</Sha>
    </Dependency>
    <Dependency Name="Microsoft.Extensions.Hosting" Version="6.0.0-preview.2.21109.3">
      <Uri>https://github.com/dotnet/runtime</Uri>
      <Sha>74428a322757638c366d0aa6cb60ce17968acfaa</Sha>
    </Dependency>
    <Dependency Name="Microsoft.Extensions.Http" Version="6.0.0-preview.2.21109.3">
      <Uri>https://github.com/dotnet/runtime</Uri>
      <Sha>74428a322757638c366d0aa6cb60ce17968acfaa</Sha>
    </Dependency>
    <Dependency Name="Microsoft.Extensions.Logging.Abstractions" Version="6.0.0-preview.2.21109.3">
      <Uri>https://github.com/dotnet/runtime</Uri>
      <Sha>74428a322757638c366d0aa6cb60ce17968acfaa</Sha>
    </Dependency>
    <Dependency Name="Microsoft.Extensions.Logging.Configuration" Version="6.0.0-preview.2.21109.3">
      <Uri>https://github.com/dotnet/runtime</Uri>
      <Sha>74428a322757638c366d0aa6cb60ce17968acfaa</Sha>
    </Dependency>
    <Dependency Name="Microsoft.Extensions.Logging.Console" Version="6.0.0-preview.2.21109.3">
      <Uri>https://github.com/dotnet/runtime</Uri>
      <Sha>74428a322757638c366d0aa6cb60ce17968acfaa</Sha>
    </Dependency>
    <Dependency Name="Microsoft.Extensions.Logging.Debug" Version="6.0.0-preview.2.21109.3">
      <Uri>https://github.com/dotnet/runtime</Uri>
      <Sha>74428a322757638c366d0aa6cb60ce17968acfaa</Sha>
    </Dependency>
    <Dependency Name="Microsoft.Extensions.Logging.EventSource" Version="6.0.0-preview.2.21109.3">
      <Uri>https://github.com/dotnet/runtime</Uri>
      <Sha>74428a322757638c366d0aa6cb60ce17968acfaa</Sha>
    </Dependency>
    <Dependency Name="Microsoft.Extensions.Logging.EventLog" Version="6.0.0-preview.2.21109.3">
      <Uri>https://github.com/dotnet/runtime</Uri>
      <Sha>74428a322757638c366d0aa6cb60ce17968acfaa</Sha>
    </Dependency>
    <Dependency Name="Microsoft.Extensions.Logging.TraceSource" Version="6.0.0-preview.2.21109.3">
      <Uri>https://github.com/dotnet/runtime</Uri>
      <Sha>74428a322757638c366d0aa6cb60ce17968acfaa</Sha>
    </Dependency>
    <Dependency Name="Microsoft.Extensions.Logging" Version="6.0.0-preview.2.21109.3">
      <Uri>https://github.com/dotnet/runtime</Uri>
      <Sha>74428a322757638c366d0aa6cb60ce17968acfaa</Sha>
    </Dependency>
    <Dependency Name="Microsoft.Extensions.Options.ConfigurationExtensions" Version="6.0.0-preview.2.21109.3">
      <Uri>https://github.com/dotnet/runtime</Uri>
      <Sha>74428a322757638c366d0aa6cb60ce17968acfaa</Sha>
    </Dependency>
    <Dependency Name="Microsoft.Extensions.Options.DataAnnotations" Version="6.0.0-preview.2.21109.3">
      <Uri>https://github.com/dotnet/runtime</Uri>
      <Sha>74428a322757638c366d0aa6cb60ce17968acfaa</Sha>
    </Dependency>
    <Dependency Name="Microsoft.Extensions.Options" Version="6.0.0-preview.2.21109.3">
      <Uri>https://github.com/dotnet/runtime</Uri>
      <Sha>74428a322757638c366d0aa6cb60ce17968acfaa</Sha>
    </Dependency>
    <Dependency Name="Microsoft.Extensions.Primitives" Version="6.0.0-preview.2.21109.3">
      <Uri>https://github.com/dotnet/runtime</Uri>
      <Sha>74428a322757638c366d0aa6cb60ce17968acfaa</Sha>
    </Dependency>
    <Dependency Name="Microsoft.Extensions.Internal.Transport" Version="6.0.0-preview.2.21106.9">
      <Uri>https://github.com/dotnet/runtime</Uri>
      <Sha>afd1d33db716e185c6ef77af569db5cfc3ef183a</Sha>
    </Dependency>
    <Dependency Name="Microsoft.Win32.Registry" Version="6.0.0-preview.2.21109.3">
      <Uri>https://github.com/dotnet/runtime</Uri>
      <Sha>74428a322757638c366d0aa6cb60ce17968acfaa</Sha>
    </Dependency>
    <Dependency Name="Microsoft.Win32.SystemEvents" Version="6.0.0-preview.2.21109.3">
      <Uri>https://github.com/dotnet/runtime</Uri>
      <Sha>74428a322757638c366d0aa6cb60ce17968acfaa</Sha>
    </Dependency>
    <Dependency Name="System.ComponentModel.Annotations" Version="6.0.0-preview.2.21109.3">
      <Uri>https://github.com/dotnet/runtime</Uri>
      <Sha>74428a322757638c366d0aa6cb60ce17968acfaa</Sha>
    </Dependency>
<<<<<<< HEAD
    <Dependency Name="System.Diagnostics.DiagnosticSource" Version="5.0.1">
      <Uri>https://dev.azure.com/dnceng/internal/_git/dotnet-runtime</Uri>
      <Sha>cb5f173b9696d9d00a544b953d95190ab3b56df2</Sha>
    </Dependency>
    <Dependency Name="System.Diagnostics.EventLog" Version="5.0.1">
      <Uri>https://dev.azure.com/dnceng/internal/_git/dotnet-runtime</Uri>
      <Sha>c636bbdc8a2d393d07c0e9407a4f8923ba1a21cb</Sha>
=======
    <Dependency Name="System.Diagnostics.DiagnosticSource" Version="6.0.0-preview.2.21109.3">
      <Uri>https://github.com/dotnet/runtime</Uri>
      <Sha>74428a322757638c366d0aa6cb60ce17968acfaa</Sha>
>>>>>>> 6a03ec21
    </Dependency>
    <Dependency Name="System.Diagnostics.EventLog" Version="6.0.0-preview.2.21109.3">
      <Uri>https://github.com/dotnet/runtime</Uri>
      <Sha>74428a322757638c366d0aa6cb60ce17968acfaa</Sha>
    </Dependency>
<<<<<<< HEAD
    <Dependency Name="System.Drawing.Common" Version="5.0.1">
      <Uri>https://dev.azure.com/dnceng/internal/_git/dotnet-runtime</Uri>
      <Sha>c636bbdc8a2d393d07c0e9407a4f8923ba1a21cb</Sha>
=======
    <Dependency Name="System.DirectoryServices.Protocols" Version="6.0.0-preview.2.21109.3">
      <Uri>https://github.com/dotnet/runtime</Uri>
      <Sha>74428a322757638c366d0aa6cb60ce17968acfaa</Sha>
>>>>>>> 6a03ec21
    </Dependency>
    <Dependency Name="System.Drawing.Common" Version="6.0.0-preview.2.21109.3">
      <Uri>https://github.com/dotnet/runtime</Uri>
      <Sha>74428a322757638c366d0aa6cb60ce17968acfaa</Sha>
    </Dependency>
    <Dependency Name="System.IO.Pipelines" Version="6.0.0-preview.2.21109.3">
      <Uri>https://github.com/dotnet/runtime</Uri>
      <Sha>74428a322757638c366d0aa6cb60ce17968acfaa</Sha>
    </Dependency>
    <Dependency Name="System.Net.Http.Json" Version="6.0.0-preview.2.21109.3">
      <Uri>https://github.com/dotnet/runtime</Uri>
      <Sha>74428a322757638c366d0aa6cb60ce17968acfaa</Sha>
    </Dependency>
    <Dependency Name="System.Net.Http.WinHttpHandler" Version="6.0.0-preview.2.21109.3">
      <Uri>https://github.com/dotnet/runtime</Uri>
      <Sha>74428a322757638c366d0aa6cb60ce17968acfaa</Sha>
    </Dependency>
    <Dependency Name="System.Reflection.Metadata" Version="6.0.0-preview.2.21109.3">
      <Uri>https://github.com/dotnet/runtime</Uri>
      <Sha>74428a322757638c366d0aa6cb60ce17968acfaa</Sha>
    </Dependency>
    <Dependency Name="System.Resources.Extensions" Version="6.0.0-preview.2.21109.3">
      <Uri>https://github.com/dotnet/runtime</Uri>
      <Sha>74428a322757638c366d0aa6cb60ce17968acfaa</Sha>
    </Dependency>
    <Dependency Name="System.Runtime.CompilerServices.Unsafe" Version="6.0.0-preview.2.21109.3">
      <Uri>https://github.com/dotnet/runtime</Uri>
      <Sha>74428a322757638c366d0aa6cb60ce17968acfaa</Sha>
    </Dependency>
    <!-- System.Security.AccessControl should only be referenced in Dependencies.props and RTMVersions.csproj. -->
    <Dependency Name="System.Security.AccessControl" Version="6.0.0-preview.2.21109.3">
      <Uri>https://github.com/dotnet/runtime</Uri>
      <Sha>74428a322757638c366d0aa6cb60ce17968acfaa</Sha>
    </Dependency>
    <Dependency Name="System.Security.Cryptography.Cng" Version="6.0.0-preview.2.21109.3">
      <Uri>https://github.com/dotnet/runtime</Uri>
      <Sha>74428a322757638c366d0aa6cb60ce17968acfaa</Sha>
    </Dependency>
    <Dependency Name="System.Security.Cryptography.Pkcs" Version="6.0.0-preview.2.21109.3">
      <Uri>https://github.com/dotnet/runtime</Uri>
      <Sha>74428a322757638c366d0aa6cb60ce17968acfaa</Sha>
    </Dependency>
    <Dependency Name="System.Security.Cryptography.Xml" Version="6.0.0-preview.2.21109.3">
      <Uri>https://github.com/dotnet/runtime</Uri>
      <Sha>74428a322757638c366d0aa6cb60ce17968acfaa</Sha>
    </Dependency>
    <Dependency Name="System.Security.Permissions" Version="6.0.0-preview.2.21109.3">
      <Uri>https://github.com/dotnet/runtime</Uri>
      <Sha>74428a322757638c366d0aa6cb60ce17968acfaa</Sha>
    </Dependency>
    <Dependency Name="System.Security.Principal.Windows" Version="6.0.0-preview.2.21109.3">
      <Uri>https://github.com/dotnet/runtime</Uri>
      <Sha>74428a322757638c366d0aa6cb60ce17968acfaa</Sha>
    </Dependency>
    <Dependency Name="System.ServiceProcess.ServiceController" Version="6.0.0-preview.2.21109.3">
      <Uri>https://github.com/dotnet/runtime</Uri>
      <Sha>74428a322757638c366d0aa6cb60ce17968acfaa</Sha>
    </Dependency>
    <Dependency Name="System.Text.Encodings.Web" Version="6.0.0-preview.2.21109.3">
      <Uri>https://github.com/dotnet/runtime</Uri>
      <Sha>74428a322757638c366d0aa6cb60ce17968acfaa</Sha>
    </Dependency>
    <Dependency Name="System.Text.Json" Version="6.0.0-preview.2.21109.3">
      <Uri>https://github.com/dotnet/runtime</Uri>
      <Sha>74428a322757638c366d0aa6cb60ce17968acfaa</Sha>
    </Dependency>
    <Dependency Name="System.Threading.Channels" Version="6.0.0-preview.2.21109.3">
      <Uri>https://github.com/dotnet/runtime</Uri>
      <Sha>74428a322757638c366d0aa6cb60ce17968acfaa</Sha>
    </Dependency>
    <Dependency Name="System.Windows.Extensions" Version="6.0.0-preview.2.21109.3">
      <Uri>https://github.com/dotnet/runtime</Uri>
      <Sha>74428a322757638c366d0aa6cb60ce17968acfaa</Sha>
    </Dependency>
    <Dependency Name="Microsoft.Extensions.DependencyModel" Version="6.0.0-preview.2.21109.3">
      <Uri>https://github.com/dotnet/runtime</Uri>
      <Sha>74428a322757638c366d0aa6cb60ce17968acfaa</Sha>
    </Dependency>
    <Dependency Name="Microsoft.NETCore.App.Ref" Version="6.0.0-preview.2.21109.3">
      <Uri>https://github.com/dotnet/runtime</Uri>
      <Sha>74428a322757638c366d0aa6cb60ce17968acfaa</Sha>
    </Dependency>
    <!--
         Win-x64 is used here because we have picked an arbitrary runtime identifier to flow the version of the latest NETCore.App runtime.
         All Runtime.$rid packages should have the same version.
    -->
<<<<<<< HEAD
    <Dependency Name="Microsoft.NETCore.App.Runtime.win-x64" Version="5.0.3">
      <Uri>https://dev.azure.com/dnceng/internal/_git/dotnet-runtime</Uri>
      <Sha>c636bbdc8a2d393d07c0e9407a4f8923ba1a21cb</Sha>
    </Dependency>
    <Dependency Name="Microsoft.NETCore.App.Internal" Version="5.0.3-servicing.21072.12">
      <Uri>https://dev.azure.com/dnceng/internal/_git/dotnet-runtime</Uri>
      <Sha>c636bbdc8a2d393d07c0e9407a4f8923ba1a21cb</Sha>
    </Dependency>
    <Dependency Name="Microsoft.NETCore.BrowserDebugHost.Transport" Version="5.0.3-servicing.21072.12">
      <Uri>https://dev.azure.com/dnceng/internal/_git/dotnet-runtime</Uri>
      <Sha>c636bbdc8a2d393d07c0e9407a4f8923ba1a21cb</Sha>
=======
    <Dependency Name="Microsoft.NETCore.App.Runtime.win-x64" Version="6.0.0-preview.2.21109.3">
      <Uri>https://github.com/dotnet/runtime</Uri>
      <Sha>74428a322757638c366d0aa6cb60ce17968acfaa</Sha>
    </Dependency>
    <Dependency Name="Microsoft.NETCore.BrowserDebugHost.Transport" Version="6.0.0-preview.2.21109.3">
      <Uri>https://github.com/dotnet/runtime</Uri>
      <Sha>74428a322757638c366d0aa6cb60ce17968acfaa</Sha>
>>>>>>> 6a03ec21
    </Dependency>
  </ProductDependencies>
  <ToolsetDependencies>
    <!-- Listed explicitly to workaround https://github.com/dotnet/cli/issues/10528 -->
<<<<<<< HEAD
    <Dependency Name="Microsoft.NETCore.Platforms" Version="5.0.1">
      <Uri>https://dev.azure.com/dnceng/internal/_git/dotnet-runtime</Uri>
      <Sha>c636bbdc8a2d393d07c0e9407a4f8923ba1a21cb</Sha>
    </Dependency>
    <Dependency Name="Microsoft.DotNet.Arcade.Sdk" Version="5.0.0-beta.21109.6">
      <Uri>https://github.com/dotnet/arcade</Uri>
      <Sha>86a9457118ee57d6979ec787a82d14ea34eb71cc</Sha>
    </Dependency>
    <Dependency Name="Microsoft.DotNet.Build.Tasks.Installers" Version="5.0.0-beta.21109.6">
      <Uri>https://github.com/dotnet/arcade</Uri>
      <Sha>86a9457118ee57d6979ec787a82d14ea34eb71cc</Sha>
    </Dependency>
    <Dependency Name="Microsoft.DotNet.Helix.Sdk" Version="5.0.0-beta.21109.6">
      <Uri>https://github.com/dotnet/arcade</Uri>
      <Sha>86a9457118ee57d6979ec787a82d14ea34eb71cc</Sha>
=======
    <Dependency Name="Microsoft.NETCore.Platforms" Version="6.0.0-preview.2.21109.3">
      <Uri>https://github.com/dotnet/runtime</Uri>
      <Sha>74428a322757638c366d0aa6cb60ce17968acfaa</Sha>
    </Dependency>
    <Dependency Name="Microsoft.DotNet.Arcade.Sdk" Version="6.0.0-beta.21105.5">
      <Uri>https://github.com/dotnet/arcade</Uri>
      <Sha>fc83e59329203724d4a63c4f6c843be62983a35e</Sha>
    </Dependency>
    <Dependency Name="Microsoft.DotNet.Build.Tasks.Installers" Version="6.0.0-beta.21105.5">
      <Uri>https://github.com/dotnet/arcade</Uri>
      <Sha>fc83e59329203724d4a63c4f6c843be62983a35e</Sha>
    </Dependency>
    <Dependency Name="Microsoft.DotNet.Helix.Sdk" Version="6.0.0-beta.21105.5">
      <Uri>https://github.com/dotnet/arcade</Uri>
      <Sha>fc83e59329203724d4a63c4f6c843be62983a35e</Sha>
>>>>>>> 6a03ec21
    </Dependency>
  </ToolsetDependencies>
</Dependencies><|MERGE_RESOLUTION|>--- conflicted
+++ resolved
@@ -9,39 +9,6 @@
 -->
 <Dependencies>
   <ProductDependencies>
-<<<<<<< HEAD
-    <Dependency Name="dotnet-ef" Version="5.0.3">
-      <Uri>https://dev.azure.com/dnceng/internal/_git/dotnet-efcore</Uri>
-      <Sha>efc2924e6e36db17611c7da480d5bc97a4514cb8</Sha>
-    </Dependency>
-    <Dependency Name="Microsoft.EntityFrameworkCore.InMemory" Version="5.0.3">
-      <Uri>https://dev.azure.com/dnceng/internal/_git/dotnet-efcore</Uri>
-      <Sha>efc2924e6e36db17611c7da480d5bc97a4514cb8</Sha>
-    </Dependency>
-    <Dependency Name="Microsoft.EntityFrameworkCore.Relational" Version="5.0.3">
-      <Uri>https://dev.azure.com/dnceng/internal/_git/dotnet-efcore</Uri>
-      <Sha>efc2924e6e36db17611c7da480d5bc97a4514cb8</Sha>
-    </Dependency>
-    <Dependency Name="Microsoft.EntityFrameworkCore.Sqlite" Version="5.0.3">
-      <Uri>https://dev.azure.com/dnceng/internal/_git/dotnet-efcore</Uri>
-      <Sha>efc2924e6e36db17611c7da480d5bc97a4514cb8</Sha>
-    </Dependency>
-    <Dependency Name="Microsoft.EntityFrameworkCore.SqlServer" Version="5.0.3">
-      <Uri>https://dev.azure.com/dnceng/internal/_git/dotnet-efcore</Uri>
-      <Sha>efc2924e6e36db17611c7da480d5bc97a4514cb8</Sha>
-    </Dependency>
-    <Dependency Name="Microsoft.EntityFrameworkCore.Tools" Version="5.0.3">
-      <Uri>https://dev.azure.com/dnceng/internal/_git/dotnet-efcore</Uri>
-      <Sha>efc2924e6e36db17611c7da480d5bc97a4514cb8</Sha>
-    </Dependency>
-    <Dependency Name="Microsoft.EntityFrameworkCore" Version="5.0.3">
-      <Uri>https://dev.azure.com/dnceng/internal/_git/dotnet-efcore</Uri>
-      <Sha>efc2924e6e36db17611c7da480d5bc97a4514cb8</Sha>
-    </Dependency>
-    <Dependency Name="Microsoft.EntityFrameworkCore.Design" Version="5.0.3">
-      <Uri>https://dev.azure.com/dnceng/internal/_git/dotnet-efcore</Uri>
-      <Sha>efc2924e6e36db17611c7da480d5bc97a4514cb8</Sha>
-=======
     <Dependency Name="dotnet-ef" Version="6.0.0-preview.2.21109.1">
       <Uri>https://github.com/dotnet/efcore</Uri>
       <Sha>bb28f69fe39be63a07508b8fff8d2e9252aeedb5</Sha>
@@ -73,7 +40,6 @@
     <Dependency Name="Microsoft.EntityFrameworkCore.Design" Version="6.0.0-preview.2.21109.1">
       <Uri>https://github.com/dotnet/efcore</Uri>
       <Sha>bb28f69fe39be63a07508b8fff8d2e9252aeedb5</Sha>
->>>>>>> 6a03ec21
     </Dependency>
     <Dependency Name="Microsoft.Extensions.Caching.Abstractions" Version="6.0.0-preview.2.21109.3">
       <Uri>https://github.com/dotnet/runtime</Uri>
@@ -227,33 +193,17 @@
       <Uri>https://github.com/dotnet/runtime</Uri>
       <Sha>74428a322757638c366d0aa6cb60ce17968acfaa</Sha>
     </Dependency>
-<<<<<<< HEAD
-    <Dependency Name="System.Diagnostics.DiagnosticSource" Version="5.0.1">
-      <Uri>https://dev.azure.com/dnceng/internal/_git/dotnet-runtime</Uri>
-      <Sha>cb5f173b9696d9d00a544b953d95190ab3b56df2</Sha>
-    </Dependency>
-    <Dependency Name="System.Diagnostics.EventLog" Version="5.0.1">
-      <Uri>https://dev.azure.com/dnceng/internal/_git/dotnet-runtime</Uri>
-      <Sha>c636bbdc8a2d393d07c0e9407a4f8923ba1a21cb</Sha>
-=======
     <Dependency Name="System.Diagnostics.DiagnosticSource" Version="6.0.0-preview.2.21109.3">
       <Uri>https://github.com/dotnet/runtime</Uri>
       <Sha>74428a322757638c366d0aa6cb60ce17968acfaa</Sha>
->>>>>>> 6a03ec21
     </Dependency>
     <Dependency Name="System.Diagnostics.EventLog" Version="6.0.0-preview.2.21109.3">
       <Uri>https://github.com/dotnet/runtime</Uri>
       <Sha>74428a322757638c366d0aa6cb60ce17968acfaa</Sha>
     </Dependency>
-<<<<<<< HEAD
-    <Dependency Name="System.Drawing.Common" Version="5.0.1">
-      <Uri>https://dev.azure.com/dnceng/internal/_git/dotnet-runtime</Uri>
-      <Sha>c636bbdc8a2d393d07c0e9407a4f8923ba1a21cb</Sha>
-=======
     <Dependency Name="System.DirectoryServices.Protocols" Version="6.0.0-preview.2.21109.3">
       <Uri>https://github.com/dotnet/runtime</Uri>
       <Sha>74428a322757638c366d0aa6cb60ce17968acfaa</Sha>
->>>>>>> 6a03ec21
     </Dependency>
     <Dependency Name="System.Drawing.Common" Version="6.0.0-preview.2.21109.3">
       <Uri>https://github.com/dotnet/runtime</Uri>
@@ -340,19 +290,6 @@
          Win-x64 is used here because we have picked an arbitrary runtime identifier to flow the version of the latest NETCore.App runtime.
          All Runtime.$rid packages should have the same version.
     -->
-<<<<<<< HEAD
-    <Dependency Name="Microsoft.NETCore.App.Runtime.win-x64" Version="5.0.3">
-      <Uri>https://dev.azure.com/dnceng/internal/_git/dotnet-runtime</Uri>
-      <Sha>c636bbdc8a2d393d07c0e9407a4f8923ba1a21cb</Sha>
-    </Dependency>
-    <Dependency Name="Microsoft.NETCore.App.Internal" Version="5.0.3-servicing.21072.12">
-      <Uri>https://dev.azure.com/dnceng/internal/_git/dotnet-runtime</Uri>
-      <Sha>c636bbdc8a2d393d07c0e9407a4f8923ba1a21cb</Sha>
-    </Dependency>
-    <Dependency Name="Microsoft.NETCore.BrowserDebugHost.Transport" Version="5.0.3-servicing.21072.12">
-      <Uri>https://dev.azure.com/dnceng/internal/_git/dotnet-runtime</Uri>
-      <Sha>c636bbdc8a2d393d07c0e9407a4f8923ba1a21cb</Sha>
-=======
     <Dependency Name="Microsoft.NETCore.App.Runtime.win-x64" Version="6.0.0-preview.2.21109.3">
       <Uri>https://github.com/dotnet/runtime</Uri>
       <Sha>74428a322757638c366d0aa6cb60ce17968acfaa</Sha>
@@ -360,28 +297,10 @@
     <Dependency Name="Microsoft.NETCore.BrowserDebugHost.Transport" Version="6.0.0-preview.2.21109.3">
       <Uri>https://github.com/dotnet/runtime</Uri>
       <Sha>74428a322757638c366d0aa6cb60ce17968acfaa</Sha>
->>>>>>> 6a03ec21
     </Dependency>
   </ProductDependencies>
   <ToolsetDependencies>
     <!-- Listed explicitly to workaround https://github.com/dotnet/cli/issues/10528 -->
-<<<<<<< HEAD
-    <Dependency Name="Microsoft.NETCore.Platforms" Version="5.0.1">
-      <Uri>https://dev.azure.com/dnceng/internal/_git/dotnet-runtime</Uri>
-      <Sha>c636bbdc8a2d393d07c0e9407a4f8923ba1a21cb</Sha>
-    </Dependency>
-    <Dependency Name="Microsoft.DotNet.Arcade.Sdk" Version="5.0.0-beta.21109.6">
-      <Uri>https://github.com/dotnet/arcade</Uri>
-      <Sha>86a9457118ee57d6979ec787a82d14ea34eb71cc</Sha>
-    </Dependency>
-    <Dependency Name="Microsoft.DotNet.Build.Tasks.Installers" Version="5.0.0-beta.21109.6">
-      <Uri>https://github.com/dotnet/arcade</Uri>
-      <Sha>86a9457118ee57d6979ec787a82d14ea34eb71cc</Sha>
-    </Dependency>
-    <Dependency Name="Microsoft.DotNet.Helix.Sdk" Version="5.0.0-beta.21109.6">
-      <Uri>https://github.com/dotnet/arcade</Uri>
-      <Sha>86a9457118ee57d6979ec787a82d14ea34eb71cc</Sha>
-=======
     <Dependency Name="Microsoft.NETCore.Platforms" Version="6.0.0-preview.2.21109.3">
       <Uri>https://github.com/dotnet/runtime</Uri>
       <Sha>74428a322757638c366d0aa6cb60ce17968acfaa</Sha>
@@ -397,7 +316,6 @@
     <Dependency Name="Microsoft.DotNet.Helix.Sdk" Version="6.0.0-beta.21105.5">
       <Uri>https://github.com/dotnet/arcade</Uri>
       <Sha>fc83e59329203724d4a63c4f6c843be62983a35e</Sha>
->>>>>>> 6a03ec21
     </Dependency>
   </ToolsetDependencies>
 </Dependencies>