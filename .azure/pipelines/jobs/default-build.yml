--- conflicted
+++ resolved
@@ -61,11 +61,7 @@
 - job: ${{ coalesce(parameters.jobName, parameters.agentOs) }}
   displayName: ${{ coalesce(parameters.jobDisplayName, parameters.agentOs) }}
   dependsOn: ${{ parameters.dependsOn }}
-<<<<<<< HEAD
-  timeoutInMinutes: 120
-=======
   timeoutInMinutes: ${{ parameters.timeoutInMinutes }}
->>>>>>> 52488e23
   workspace:
     clean: all
   strategy:
